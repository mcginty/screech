[package]
name = "snow"
description = "A pure-rust implementation of the Noise Protocol Framework"
homepage = "https://snow.rs"
documentation = "https://snow.rs/doc/snow"
repository = "https://github.com/mcginty/snow"
version = "0.6.1"
authors = ["Jake McGinty <me@jake.su>", "trevp"]
license = "Unlicense"
categories = ["cryptography"]
readme = "README.md"
keywords = ["noise", "protocol", "crypto"]
edition = "2018"

# This is slightly mumbo-jumboey, but in short:
# Features with a -resolver suffix simply enables the existence of a specific resolver,
# and -accelerated suffix means that this resolver will be the default used by the Builder.
[features]
default = ["default-resolver"]
nightly = ["blake2-rfc/simd_opt", "chacha20-poly1305-aead/simd_opt", "x25519-dalek/nightly", "subtle/nightly"]
default-resolver = ["chacha20-poly1305-aead", "blake2-rfc", "sha2", "x25519-dalek", "rand"]
ring-resolver = ["ring"]
ring-accelerated = ["ring-resolver", "default-resolver"]
vector-tests = []
hfs = []
pqclean_kyber1024 = ["pqcrypto-kyber", "pqcrypto-traits", "hfs", "default-resolver"]

[[bench]]
name = "benches"
harness = false

[badges]
travis-ci = { repository = "mcginty/snow", branch = "master" }
appveyor = { repository = "mcginty/snow", branch = "master", service = "github" }

[dependencies]
arrayref = "0.3.5"
rand_core = "0.5"
subtle = "2.1"

# default crypto provider
chacha20-poly1305-aead = { version = "0.1", optional = true }
blake2-rfc = { version = "0.2", optional = true }
rand = { version = "0.7", optional = true }
sha2 = { version = "0.8", optional = true }
<<<<<<< HEAD
x25519-dalek = { version = "0.5", optional = true }
pqcrypto-kyber = { version = "0.5", optional = true }
pqcrypto-traits = { version = "0.3", optional = true }
=======
x25519-dalek = { version = "0.6", optional = true }
>>>>>>> f7439e01

# ring crypto proivder
ring = { version = "^0.16.2", optional = true, features = ["std"] }

[dev-dependencies]
clap = "2"
criterion = "0.3"
serde = "1.0"
serde_json = "1.0"
serde_derive = "1.0"
hex = "0.4"
lazy_static = "1.3"

[build-dependencies]
rustc_version = "0.2"

[package.metadata.docs.rs]
features = [ "ring-resolver" ]
all-features = false
no-default-features = false
<|MERGE_RESOLUTION|>--- conflicted
+++ resolved
@@ -43,13 +43,9 @@
 blake2-rfc = { version = "0.2", optional = true }
 rand = { version = "0.7", optional = true }
 sha2 = { version = "0.8", optional = true }
-<<<<<<< HEAD
-x25519-dalek = { version = "0.5", optional = true }
+x25519-dalek = { version = "0.6", optional = true }
 pqcrypto-kyber = { version = "0.5", optional = true }
 pqcrypto-traits = { version = "0.3", optional = true }
-=======
-x25519-dalek = { version = "0.6", optional = true }
->>>>>>> f7439e01
 
 # ring crypto proivder
 ring = { version = "^0.16.2", optional = true, features = ["std"] }
