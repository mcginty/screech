[package]
name = "snow"
description = "A pure-rust implementation of the Noise Protocol Framework"
homepage = "https://snow.rs"
documentation = "https://snow.rs/doc/snow"
repository = "https://github.com/mcginty/snow"
version = "0.6.2"
authors = ["Jake McGinty <me@jake.su>", "trevp"]
license = "Unlicense"
categories = ["cryptography"]
readme = "README.md"
keywords = ["noise", "protocol", "crypto"]
edition = "2018"

# This is slightly mumbo-jumboey, but in short:
# Features with a -resolver suffix simply enables the existence of a specific resolver,
# and -accelerated suffix means that this resolver will be the default used by the Builder.
[features]
default = ["default-resolver"]
nightly = ["blake2-rfc/simd_opt", "chacha20-poly1305-aead/simd_opt", "x25519-dalek/nightly", "subtle/nightly"]
default-resolver = ["chacha20-poly1305-aead", "blake2-rfc", "sha2", "x25519-dalek", "rand"]
ring-resolver = ["ring"]
ring-accelerated = ["ring-resolver", "default-resolver"]
libsodium-resolver = ["sodiumoxide"]
libsodium-accelerated = ["libsodium-resolver", "default-resolver"]
vector-tests = []
hfs = []
pqclean_kyber1024 = ["pqcrypto-kyber", "pqcrypto-traits", "hfs", "default-resolver"]

[[bench]]
name = "benches"
harness = false

[badges]
travis-ci = { repository = "mcginty/snow", branch = "master" }

[dependencies]
<<<<<<< HEAD
arrayref = "^0.3"
byteorder = "^1.2"
failure = "^0.1"
smallvec = "^0.6"
static_slice = "0.0.3"
x25519-dalek = { version = "^0.2", optional = true, default-features = false, features = ["std", "u64_backend"] }

chacha20-poly1305-aead = { version = "^0.1", optional = true }
blake2-rfc = { version = "^0.2", optional = true }
rust-crypto = { version = "^0.2", optional = true }
hacl-star = { version = "=0.0.11", optional = true }
rand = { version = "0.5.0-pre.2", optional = true }
ring = { version = "0.13.0-alpha5", optional = true }
#sodiumoxide = { version = "^0.1.0", optional = true } # We have to use concrete revision until version bump.
sodiumoxide = { git = "https://github.com/sodiumoxide/sodiumoxide", rev = "d01bbdbd91313453ae244d56973545d9b695af20", optional = true }
=======
arrayref = "0.3.5"
rand_core = "0.5"
subtle = "2.1"

# default crypto provider
chacha20-poly1305-aead = { version = "0.1", optional = true }
blake2-rfc = { version = "0.2", optional = true }
rand = { version = "0.7", optional = true }
sha2 = { version = "0.8", optional = true }
x25519-dalek = { version = "0.6", optional = true }
pqcrypto-kyber = { version = "0.6", optional = true }
pqcrypto-traits = { version = "0.3", optional = true }

# ring crypto proivder
ring = { version = "^0.16.2", optional = true, features = ["std"] }
>>>>>>> 5a15953b

[dev-dependencies]
clap = "2"
criterion = "0.3"
serde = "1.0"
serde_json = "1.0"
serde_derive = "1.0"
hex = "0.4"
lazy_static = "1.3"

[build-dependencies]
rustc_version = "0.2"

[package.metadata.docs.rs]
<<<<<<< HEAD
features = [ "ring-resolver", "hacl-star-resolver", "libsodium-resolver" ]
=======
features = [ "ring-resolver" ]
>>>>>>> 5a15953b
all-features = false
no-default-features = false
<|MERGE_RESOLUTION|>--- conflicted
+++ resolved
@@ -21,7 +21,7 @@
 default-resolver = ["chacha20-poly1305-aead", "blake2-rfc", "sha2", "x25519-dalek", "rand"]
 ring-resolver = ["ring"]
 ring-accelerated = ["ring-resolver", "default-resolver"]
-libsodium-resolver = ["sodiumoxide"]
+libsodium-resolver = ["sodiumoxide", "byteorder"]
 libsodium-accelerated = ["libsodium-resolver", "default-resolver"]
 vector-tests = []
 hfs = []
@@ -35,23 +35,6 @@
 travis-ci = { repository = "mcginty/snow", branch = "master" }
 
 [dependencies]
-<<<<<<< HEAD
-arrayref = "^0.3"
-byteorder = "^1.2"
-failure = "^0.1"
-smallvec = "^0.6"
-static_slice = "0.0.3"
-x25519-dalek = { version = "^0.2", optional = true, default-features = false, features = ["std", "u64_backend"] }
-
-chacha20-poly1305-aead = { version = "^0.1", optional = true }
-blake2-rfc = { version = "^0.2", optional = true }
-rust-crypto = { version = "^0.2", optional = true }
-hacl-star = { version = "=0.0.11", optional = true }
-rand = { version = "0.5.0-pre.2", optional = true }
-ring = { version = "0.13.0-alpha5", optional = true }
-#sodiumoxide = { version = "^0.1.0", optional = true } # We have to use concrete revision until version bump.
-sodiumoxide = { git = "https://github.com/sodiumoxide/sodiumoxide", rev = "d01bbdbd91313453ae244d56973545d9b695af20", optional = true }
-=======
 arrayref = "0.3.5"
 rand_core = "0.5"
 subtle = "2.1"
@@ -67,7 +50,9 @@
 
 # ring crypto proivder
 ring = { version = "^0.16.2", optional = true, features = ["std"] }
->>>>>>> 5a15953b
+# libsodium crypto provider
+sodiumoxide = { git = "https://github.com/sodiumoxide/sodiumoxide", rev = "d01bbdbd91313453ae244d56973545d9b695af20", optional = true }
+byteorder = { version = "1.3.2", optional = true }
 
 [dev-dependencies]
 clap = "2"
@@ -82,10 +67,6 @@
 rustc_version = "0.2"
 
 [package.metadata.docs.rs]
-<<<<<<< HEAD
-features = [ "ring-resolver", "hacl-star-resolver", "libsodium-resolver" ]
-=======
-features = [ "ring-resolver" ]
->>>>>>> 5a15953b
+features = [ "ring-resolver", "libsodium-resolver" ]
 all-features = false
 no-default-features = false
