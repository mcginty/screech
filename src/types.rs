//! The traits for cryptographic implementations that can be used by Noise.

<<<<<<< HEAD
use constants::{CIPHERKEYLEN, MAXBLOCKLEN, MAXHASHLEN, TAGLEN};
=======
use constants::{MAXBLOCKLEN, MAXHASHLEN};
use rand_core::{CryptoRng, RngCore};
>>>>>>> 3b844c16

/// CSPRNG operations
pub trait Random : CryptoRng + RngCore + Send + Sync {}

/// Diffie-Hellman operations
pub trait Dh : Send + Sync {
    /// The string that the Noise spec defines for the primitive
    fn name(&self) -> &'static str;

    /// The length in bytes of a public key for this primitive
    fn pub_len(&self) -> usize;

    /// The length in bytes of a private key for this primitive
    fn priv_len(&self) -> usize;

    /// Set the private key
    fn set(&mut self, privkey: &[u8]);

    /// Generate a new private key
    fn generate(&mut self, rng: &mut Random);

    /// Get the public key
    fn pubkey(&self) -> &[u8];

    /// Get the private key
    fn privkey(&self) -> &[u8];

    /// Calculate a Diffie-Hellman exchange.
    #[must_use]
    fn dh(&self, pubkey: &[u8], out: &mut [u8]) -> Result<(), ()>;
}

/// Cipher operations
pub trait Cipher : Send + Sync {
    /// The string that the Noise spec defines for the primitive
    fn name(&self) -> &'static str;

    /// Set the key
    fn set(&mut self, key: &[u8]);

    /// Encrypt (with associated data) a given plaintext.
    fn encrypt(&self, nonce: u64, authtext: &[u8], plaintext: &[u8], out: &mut[u8]) -> usize;

    #[must_use]
    /// Decrypt (with associated data) a given ciphertext.
    fn decrypt(&self, nonce: u64, authtext: &[u8], ciphertext: &[u8], out: &mut[u8]) -> Result<usize, ()>;

    /// Rekey according to Section 4.2 of the Noise Specification, with a default
    /// implementation guaranteed to be secure for all ciphers.
    fn rekey(&mut self) {
        let mut ciphertext = [0; CIPHERKEYLEN + TAGLEN];
        let ciphertext_len = self.encrypt(u64::max_value(), &[], &[0; CIPHERKEYLEN], &mut ciphertext);
        assert_eq!(ciphertext_len, ciphertext.len());
        self.set(&ciphertext[..CIPHERKEYLEN]);
    }
}

/// Hashing operations
pub trait Hash : Send + Sync {
    /// The string that the Noise spec defines for the primitive
    fn name(&self) -> &'static str;

    /// The block length for the primitive
    fn block_len(&self) -> usize;

    /// The final hash digest length for the primitive
    fn hash_len(&self) -> usize;

    /// Reset the internal state
    fn reset(&mut self);

    /// Provide input to the internal state
    fn input(&mut self, data: &[u8]);

    /// Get the resulting hash
    fn result(&mut self, out: &mut [u8]);

    /// Calculate HMAC, as specified in the Noise spec.
    ///
    /// NOTE: This method clobbers the existing internal state
    fn hmac(&mut self, key: &[u8], data: &[u8], out: &mut [u8]) {
        assert!(key.len() <= self.block_len());
        let block_len = self.block_len();
        let hash_len = self.hash_len();
        let mut ipad = [0x36u8; MAXBLOCKLEN];
        let mut opad = [0x5cu8; MAXBLOCKLEN];
        for count in 0..key.len() {
            ipad[count] ^= key[count];
            opad[count] ^= key[count];
        }
        self.reset();
        self.input(&ipad[..block_len]);
        self.input(data);
        let mut inner_output = [0u8; MAXHASHLEN];
        self.result(&mut inner_output);
        self.reset();
        self.input(&opad[..block_len]);
        self.input(&inner_output[..hash_len]);
        self.result(out);
    }

    /// Derive keys as specified in the Noise spec.
    ///
    /// NOTE: This method clobbers the existing internal state
    fn hkdf(&mut self, chaining_key: &[u8], input_key_material: &[u8], outputs: usize, out1: &mut [u8], out2: &mut [u8], out3: &mut [u8]) {
        let hash_len = self.hash_len();
        let mut temp_key = [0u8; MAXHASHLEN];
        self.hmac(chaining_key, input_key_material, &mut temp_key);
        self.hmac(&temp_key, &[1u8], out1);
        if outputs == 1 {
            return;
        }

        let mut in2 = [0u8; MAXHASHLEN+1];
        copy_slices!(&out1[0..hash_len], &mut in2);
        in2[hash_len] = 2;
        self.hmac(&temp_key, &in2[..hash_len+1], out2);
        if outputs == 2 {
            return;
        }

        let mut in3 = [0u8; MAXHASHLEN+1];
        copy_slices!(&out2[0..hash_len], &mut in3);
        in3[hash_len] = 3;
        self.hmac(&temp_key, &in3[..hash_len+1], out3);
    }
}<|MERGE_RESOLUTION|>--- conflicted
+++ resolved
@@ -1,11 +1,7 @@
 //! The traits for cryptographic implementations that can be used by Noise.
 
-<<<<<<< HEAD
 use constants::{CIPHERKEYLEN, MAXBLOCKLEN, MAXHASHLEN, TAGLEN};
-=======
-use constants::{MAXBLOCKLEN, MAXHASHLEN};
 use rand_core::{CryptoRng, RngCore};
->>>>>>> 3b844c16
 
 /// CSPRNG operations
 pub trait Random : CryptoRng + RngCore + Send + Sync {}
